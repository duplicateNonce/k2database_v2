--- conflicted
+++ resolved
@@ -63,11 +63,10 @@
     or equal to 30 no compression is applied and the range is mapped linearly.
     """
 
-<<<<<<< HEAD
+
     if pd.isna(r):
         return float('nan')
-=======
->>>>>>> 2bed2570
+
     if max_rank <= 30:
         if max_rank > 1:
             return (r - 1) / (max_rank - 1)
@@ -232,15 +231,13 @@
         .mark_line(strokeWidth=1)
         .encode(
             x=alt.X('time:T', title='时间', axis=alt.Axis(format='%m/%d')),
-<<<<<<< HEAD
+
             y=alt.Y(
                 'rank_scaled:Q',
                 scale=alt.Scale(domain=[1, 0], nice=False),
                 axis=axis,
             ),
-=======
-            y=alt.Y('rank_scaled:Q', scale=alt.Scale(domain=[0, 1], reverse=True), axis=axis),
->>>>>>> 2bed2570
+
             color='symbol:N'
         )
     )
