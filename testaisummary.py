#!/usr/bin/env python3
"""Summarize top hourly strong assets using Grok.

This script combines the ranking logic from ``test1hstrong.py`` with
Grok search queries.  After computing the latest hourly strong assets it
asks Grok for a summary of each top asset's sector status, social media
discussion, price influencing events and retail sentiment.
"""

from __future__ import annotations

import os
import time

import requests
import pandas as pd

from test1hstrong import (
    get_latest_ts,
    fetch_range,
    hourly_rank,
    aggregate_stats,
    get_labels_map,
)
from config import load_proxy_env, get_proxy_dict

# Ensure proxy variables are applied for requests
load_proxy_env()
PROXIES = get_proxy_dict()

API_URL = "https://api.x.ai/v1/chat/completions"
MODEL = "grok-3-latest"


def ask_xai(prompt: str, retries: int = 1, timeout: int = 30) -> str:
    """Query Grok with ``prompt`` and return the reply text.

    ``retries`` controls how many additional attempts are made if the
    request times out or fails.
    """
    headers = {
        "Content-Type": "application/json",
        "Authorization": f"Bearer {os.getenv('XAI_API_KEY')}",
    }
    payload = {
        "messages": [{"role": "user", "content": prompt}],
        "model": MODEL,
        "search_parameters": {
            "mode": "auto",
            "return_citations": True,
        },
    }
    for _ in range(retries + 1):
        try:
            resp = requests.post(
                API_URL,
                headers=headers,
                json=payload,
                proxies=PROXIES or None,
                timeout=timeout,
            )
            resp.raise_for_status()
            data = resp.json()
            return data["choices"][0]["message"]["content"].strip()
        except Exception:
            if not retries:
                raise
            retries -= 1
            time.sleep(2)


def top_assets(limit: int = 5) -> pd.DataFrame:
    """Return top ``limit`` assets ranked by ``avg_percentile``."""
    end_ts = get_latest_ts()
    start_ts = end_ts - 23 * 3600 * 1000
    df = fetch_range(start_ts, end_ts)
    ranks = hourly_rank(df)
    stats = aggregate_stats(ranks)
    if stats.empty:
        return stats
    labels_map = get_labels_map()
    stats["label"] = stats["symbol"].map(
        lambda s: "，".join(labels_map.get(s, [])) if labels_map.get(s) else ""
    )
    cols = ["symbol", "label"] + [c for c in stats.columns if c not in ("symbol", "label")]
    stats = stats[cols]
    return stats.sort_values("avg_percentile", ascending=False).head(limit)


def main() -> None:
    df = top_assets()
    if df.empty:
        print("No data available")
        return
    print("Top assets:\n", df[["symbol", "label"]].to_string(index=False))
    for _, row in df.iterrows():
        symbol = row["symbol"]
        label = row["label"] or "无"
        search_symbol = symbol[:-4] if symbol.endswith("USDT") else symbol
        prompt = (
<<<<<<< HEAD
            f"针对资产 {search_symbol}（包括其常见名称、别名或全称、项目名称、search_symbol后接USDT），搜索各类网站以及X平台上的全语言内容，请用中文回答，省略风险提示：\n"
=======
            f"你是一个高级crypto交易者和分析师，行为经济学博士。针对资产 {search_symbol}（包括其常见名称、别名或全称、项目名称、search_symbol后接USDT），搜索各类网站以及X平台上的全语言内容，请用中文回答，省略风险提示：\n"
>>>>>>> 1a2e886e
            f"1. 过去一个月哪些新闻、基本面变化或重要人物(如以太坊/sol等基金会的核心人物/founder）的观点影响了 {label} 板块的价格和估值？请100字内概括并给出评分；\n"
            f"2. 基于 X 平台内容，总结本周（截止今天）影响 {search_symbol} 价格的事件，100字内；\n"
            f"3. 根据 X 上评论、点赞和转发统计本周（截止今天）散户对 {search_symbol} 的情绪，着重突出变化，尤其是今天的情绪和之前情绪的区别。若有大V观点（比如著名KOL）请单独说明，100字内并给出 0-100 的评分；\n"
            f"4. 汇总近一周（截止今天）技术分析博主对 {search_symbol} 的观点，列出阻力位、支撑位等关键指标，200字内概括。"
        )
        print(f"\n==== {symbol} ====")
        try:
            answer = ask_xai(prompt)
            print(answer)
        except Exception as exc:
            print(f"查询失败: {exc}")


if __name__ == "__main__":
    main()<|MERGE_RESOLUTION|>--- conflicted
+++ resolved
@@ -98,11 +98,7 @@
         label = row["label"] or "无"
         search_symbol = symbol[:-4] if symbol.endswith("USDT") else symbol
         prompt = (
-<<<<<<< HEAD
-            f"针对资产 {search_symbol}（包括其常见名称、别名或全称、项目名称、search_symbol后接USDT），搜索各类网站以及X平台上的全语言内容，请用中文回答，省略风险提示：\n"
-=======
             f"你是一个高级crypto交易者和分析师，行为经济学博士。针对资产 {search_symbol}（包括其常见名称、别名或全称、项目名称、search_symbol后接USDT），搜索各类网站以及X平台上的全语言内容，请用中文回答，省略风险提示：\n"
->>>>>>> 1a2e886e
             f"1. 过去一个月哪些新闻、基本面变化或重要人物(如以太坊/sol等基金会的核心人物/founder）的观点影响了 {label} 板块的价格和估值？请100字内概括并给出评分；\n"
             f"2. 基于 X 平台内容，总结本周（截止今天）影响 {search_symbol} 价格的事件，100字内；\n"
             f"3. 根据 X 上评论、点赞和转发统计本周（截止今天）散户对 {search_symbol} 的情绪，着重突出变化，尤其是今天的情绪和之前情绪的区别。若有大V观点（比如著名KOL）请单独说明，100字内并给出 0-100 的评分；\n"
