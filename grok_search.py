import os
import requests
from googletrans import Translator
from datetime import date
from urllib.parse import quote_plus

<<<<<<< HEAD
# Obtain the API key for Grok (X.ai) from the environment or secrets
from config import secret_get

# Earlier versions referenced ``GROK_API_KEY`` which doesn't match the
# variable name used in configuration files (``XAI_API_KEY``).  Use the
# correct name to avoid confusion and failed lookups.
XAI_API_KEY = secret_get("XAI_API_KEY")
=======
from config import secret_get

GROK_API_KEY = secret_get("GROK_API_KEY")
>>>>>>> 31a80347
# Updated endpoint for Grok API
API_URL = "https://api.x.ai/v1/chat/completions"
DEFAULT_MODEL = "grok-3-latest"
SYSTEM_PROMPT = "You are a search assistant."

def live_search(query: str, limit: int = 5) -> dict:
    """Perform a live search using Grok's API.

    Parameters
    ----------
    query: str
        Search query.
    limit: int, default 5
        Maximum number of results returned.
    Returns
    -------
    dict
        Parsed JSON response from the API.
    """
    if not XAI_API_KEY:
        raise RuntimeError("XAI_API_KEY not configured")
    headers = {"Authorization": f"Bearer {XAI_API_KEY}"}
    messages = [
        {"role": "system", "content": SYSTEM_PROMPT},
        {"role": "user", "content": query},
    ]
    payload = {
        "messages": messages,
        "model": DEFAULT_MODEL,
        "stream": False,
        "temperature": 0,
        "limit": limit,
    }
    resp = requests.post(API_URL, json=payload, headers=headers, timeout=10)
    resp.raise_for_status()
    return resp.json()


def live_search_summary(query: str, limit: int = 10) -> str:
    """Search Grok and return a Chinese summary of the results."""
    data = live_search(query, limit=limit)
    items = []
    for item in data.get("results", []):
        title = item.get("title", "")
        snippet = item.get("snippet") or item.get("text", "")
        text = f"{title}: {snippet}" if snippet else title
        if text:
            items.append(text)
    summary_en = "\n".join(items)
    if not summary_en:
        return "未找到相关信息"
    try:
        zh = Translator().translate(summary_en, dest="zh-cn").text
        return zh
    except Exception:
        # 如果翻译失败，直接返回英文摘要
        return summary_en


def build_x_search_url(instrument_id: str, start: date, end: date) -> str:
    """Return X advanced search URL for a coin instrument."""
    if instrument_id.endswith("USDT"):
        coin = instrument_id[:-4]
    else:
        coin = instrument_id
    q = (
        f"{coin} min_replies:5 min_faves:5 min_retweets:2 "
        f"until:{end.isoformat()} since:{start.isoformat()}"
    )
    return "https://x.com/search?f=live&q=" + quote_plus(q) + "&src=typed_query"


def x_search_summary(instrument_id: str, start: date, end: date, limit: int = 10) -> tuple[str, str]:
    """Summarize X search results for the given instrument and period."""
    url = build_x_search_url(instrument_id, start, end)
    summary = live_search_summary(url, limit=limit)
    return url, summary


if __name__ == "__main__":
    import sys, json
    if len(sys.argv) < 2:
        print("Usage: python grok_search.py [query]")
        sys.exit(1)
    query = " ".join(sys.argv[1:])
    data = live_search(query)
    print(json.dumps(data, ensure_ascii=False, indent=2))<|MERGE_RESOLUTION|>--- conflicted
+++ resolved
@@ -4,7 +4,7 @@
 from datetime import date
 from urllib.parse import quote_plus
 
-<<<<<<< HEAD
+
 # Obtain the API key for Grok (X.ai) from the environment or secrets
 from config import secret_get
 
@@ -12,11 +12,6 @@
 # variable name used in configuration files (``XAI_API_KEY``).  Use the
 # correct name to avoid confusion and failed lookups.
 XAI_API_KEY = secret_get("XAI_API_KEY")
-=======
-from config import secret_get
-
-GROK_API_KEY = secret_get("GROK_API_KEY")
->>>>>>> 31a80347
 # Updated endpoint for Grok API
 API_URL = "https://api.x.ai/v1/chat/completions"
 DEFAULT_MODEL = "grok-3-latest"
